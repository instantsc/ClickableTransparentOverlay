--- conflicted
+++ resolved
@@ -248,8 +248,7 @@
     public void UpdateFontTexture(Overlay.FontLoadDelegate fontLoadFunc)
     {
         var io = ImGui.GetIO();
-        DeRegisterTexture(io.Fonts.TexID)?.Release();
-        _fontSampler?.Release();
+        DeRegisterTexture(io.Fonts.TexID)?.Dispose();
         io.Fonts.Clear();
         var config = ImGuiNative.ImFontConfig_ImFontConfig();
         fontLoadFunc(config);
@@ -262,15 +261,8 @@
         return config =>
         {
             var io = ImGui.GetIO();
-<<<<<<< HEAD
 
             if (fontPathName == "Default")
-=======
-            this.DeRegisterTexture(io.Fonts.TexID)?.Dispose();
-            io.Fonts.Clear();
-            var config = ImGuiNative.ImFontConfig_ImFontConfig();
-            if (fontCustomGlyphRange == null)
->>>>>>> 5548ba09
             {
                 io.Fonts.AddFontDefault(config);
             }
@@ -337,6 +329,11 @@
             0,
             texDesc.MipLevels);
         io.Fonts.SetTexID(RegisterTexture(_device.CreateShaderResourceView(texture, resViewDesc)));
+        io.Fonts.ClearTexData();
+    }
+
+    void CreateFontSampler()
+    {
         var samplerDesc = new SamplerDescription(
             Filter.MinMagMipLinear,
             TextureAddressMode.Wrap,
@@ -349,50 +346,14 @@
             0f);
 
         _fontSampler = _device.CreateSamplerState(samplerDesc);
-        io.Fonts.ClearTexData();
-    }
-
-<<<<<<< HEAD
+    }
+
     private IntPtr RegisterTexture(ID3D11ShaderResourceView texture)
     {
         var imguiId = texture.NativePointer;
         _textureResources.TryAdd(imguiId, texture);
         return imguiId;
     }
-=======
-        void CreateFontsTexture()
-        {
-            var io = ImGui.GetIO();
-            io.Fonts.GetTexDataAsRGBA32(out byte* pixels, out var width, out var height);
-            var texDesc = new Texture2DDescription(Format.R8G8B8A8_UNorm, width, height, 1, 1);
-            var subResource = new SubresourceData(pixels, texDesc.Width * 4);
-            using var texture = device.CreateTexture2D(texDesc, new[] { subResource });
-            var resViewDesc = new ShaderResourceViewDescription(
-                texture,
-                ShaderResourceViewDimension.Texture2D,
-                Format.R8G8B8A8_UNorm,
-                0,
-                texDesc.MipLevels);
-            io.Fonts.SetTexID(RegisterTexture(device.CreateShaderResourceView(texture, resViewDesc)));
-            io.Fonts.ClearTexData();
-        }
-
-        void CreateFontSampler()
-        {
-            var samplerDesc = new SamplerDescription(
-                Filter.MinMagMipLinear,
-                TextureAddressMode.Wrap,
-                TextureAddressMode.Wrap,
-                TextureAddressMode.Wrap,
-                0f,
-                0,
-                ComparisonFunction.Always,
-                0f,
-                0f);
-
-            this.fontSampler = device.CreateSamplerState(samplerDesc);
-        }
->>>>>>> 5548ba09
 
     private ID3D11ShaderResourceView? DeRegisterTexture(IntPtr texturePtr)
     {
@@ -502,14 +463,9 @@
         var depthDesc = new DepthStencilDescription(false, DepthWriteMask.All, ComparisonFunction.Always);
         _depthStencilState = _device.CreateDepthStencilState(depthDesc);
 
-<<<<<<< HEAD
         CreateFontsTexture();
-    }
-=======
-            this.CreateFontsTexture();
-            this.CreateFontSampler();
-        }
->>>>>>> 5548ba09
+        CreateFontSampler();
+    }
 
 #if false
         void BackupDX11State(ID3D11DeviceContext ctx)
