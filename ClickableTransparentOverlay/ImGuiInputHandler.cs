--- conflicted
+++ resolved
@@ -7,14 +7,8 @@
 
 internal class ImGuiInputHandler
 {
-<<<<<<< HEAD
     private readonly IntPtr _hwnd;
     private ImGuiMouseCursor _lastCursor;
-=======
-    using ImGuiNET;
-    using System;
-    using Win32;
->>>>>>> 30847b1d
 
     public ImGuiInputHandler(IntPtr hwnd)
     {
@@ -56,7 +50,10 @@
         var io = ImGui.GetIO();
         switch (msg)
         {
-<<<<<<< HEAD
+            case WindowMessage.SetFocus:
+            case WindowMessage.KillFocus:
+                io.AddFocusEvent(msg == WindowMessage.SetFocus);
+                break;
             case WindowMessage.LButtonDown:
             case WindowMessage.LButtonDoubleClick:
             case WindowMessage.LButtonUp:
@@ -83,7 +80,7 @@
                 io.AddMouseWheelEvent(0.0f, GET_WHEEL_DELTA_WPARAM(wParam) / WheelDelta);
                 break;
             case WindowMessage.MouseHWheel:
-                io.AddMouseWheelEvent(GET_WHEEL_DELTA_WPARAM(wParam) / WheelDelta, 0.0f);
+                io.AddMouseWheelEvent(-GET_WHEEL_DELTA_WPARAM(wParam) / WheelDelta, 0.0f);
                 break;
             case WindowMessage.KeyDown:
             case WindowMessage.SysKeyDown:
@@ -92,62 +89,13 @@
                 var isKeyDown = msg == WindowMessage.SysKeyDown || msg == WindowMessage.KeyDown;
                 if ((ulong)wParam < 256 && TryMapKey((VK)wParam, out var imguiKey))
                 {
+                    if (imguiKey == ImGuiKey.PrintScreen && !isKeyDown)
+                    {
+                        io.AddKeyEvent(imguiKey, true);
+                    }
+                    
                     io.AddKeyEvent(imguiKey, isKeyDown);
                 }
-=======
-            if (ImGui.GetCurrentContext() == IntPtr.Zero)
-                return false;
-
-            var io = ImGui.GetIO();
-            switch (msg)
-            {
-                case WindowMessage.SetFocus:
-                case WindowMessage.KillFocus:
-                    io.AddFocusEvent(msg == WindowMessage.SetFocus);
-                    break;
-                case WindowMessage.LButtonDown:
-                case WindowMessage.LButtonDoubleClick:
-                case WindowMessage.LButtonUp:
-                    io.AddMouseButtonEvent(0, msg != WindowMessage.LButtonUp);
-                    break;
-                case WindowMessage.RButtonDown:
-                case WindowMessage.RButtonDoubleClick:
-                case WindowMessage.RButtonUp:
-                    io.AddMouseButtonEvent(1, msg != WindowMessage.RButtonUp);
-                    break;
-                case WindowMessage.MButtonDown:
-                case WindowMessage.MButtonDoubleClick:
-                case WindowMessage.MButtonUp:
-                    io.AddMouseButtonEvent(2, msg != WindowMessage.MButtonUp);
-                    break;
-                case WindowMessage.XButtonDown:
-                case WindowMessage.XButtonDoubleClick:
-                case WindowMessage.XButtonUp:
-                    io.AddMouseButtonEvent(
-                        GET_XBUTTON_WPARAM(wParam) == 1 ? 3 : 4,
-                        msg != WindowMessage.XButtonUp);
-                    break;
-                case WindowMessage.MouseWheel:
-                    io.AddMouseWheelEvent(0.0f, GET_WHEEL_DELTA_WPARAM(wParam) / WHEEL_DELTA);
-                    break;
-                case WindowMessage.MouseHWheel:
-                    io.AddMouseWheelEvent(-GET_WHEEL_DELTA_WPARAM(wParam) / WHEEL_DELTA, 0.0f);
-                    break;
-                case WindowMessage.KeyDown:
-                case WindowMessage.SysKeyDown:
-                case WindowMessage.KeyUp:
-                case WindowMessage.SysKeyUp:
-                    bool is_key_down = msg == WindowMessage.SysKeyDown || msg == WindowMessage.KeyDown;
-                    if ((ulong)wParam < 256 && TryMapKey((VK)wParam, out ImGuiKey imguikey))
-                    {
-                        if (imguikey == ImGuiKey.PrintScreen && !is_key_down)
-                        {
-                            io.AddKeyEvent(imguikey, true);
-                        }
-
-                        io.AddKeyEvent(imguikey, is_key_down);
-                    }
->>>>>>> 30847b1d
 
                 break;
             case WindowMessage.Char:
@@ -191,7 +139,6 @@
         {
             var cursor = requestedcursor switch
             {
-<<<<<<< HEAD
                 ImGuiMouseCursor.Arrow => SystemCursor.IDC_ARROW,
                 ImGuiMouseCursor.TextInput => SystemCursor.IDC_IBEAM,
                 ImGuiMouseCursor.ResizeAll => SystemCursor.IDC_SIZEALL,
@@ -202,69 +149,6 @@
                 ImGuiMouseCursor.Hand => SystemCursor.IDC_HAND,
                 ImGuiMouseCursor.NotAllowed => SystemCursor.IDC_NO,
                 _ => SystemCursor.IDC_ARROW
-=======
-                var changeFromStart1 = (int)keyToConvert - (int)startKey1;
-                return startKey2 + changeFromStart1;
-            }
-
-            result = key switch
-            {
-                >= VK.F1 and <= VK.F24 => KeyToImGuiKeyShortcut(key, VK.F1, ImGuiKey.F1),
-                >= VK.NUMPAD0 and <= VK.NUMPAD9 => KeyToImGuiKeyShortcut(key, VK.NUMPAD0, ImGuiKey.Keypad0),
-                >= VK.KEY_A and <= VK.KEY_Z => KeyToImGuiKeyShortcut(key, VK.KEY_A, ImGuiKey.A),
-                >= VK.KEY_0 and <= VK.KEY_9 => KeyToImGuiKeyShortcut(key, VK.KEY_0, ImGuiKey._0),
-                VK.TAB => ImGuiKey.Tab,
-                VK.LEFT => ImGuiKey.LeftArrow,
-                VK.RIGHT => ImGuiKey.RightArrow,
-                VK.UP => ImGuiKey.UpArrow,
-                VK.DOWN => ImGuiKey.DownArrow,
-                VK.PRIOR => ImGuiKey.PageUp,
-                VK.NEXT => ImGuiKey.PageDown,
-                VK.HOME => ImGuiKey.Home,
-                VK.END => ImGuiKey.End,
-                VK.INSERT => ImGuiKey.Insert,
-                VK.DELETE => ImGuiKey.Delete,
-                VK.BACK => ImGuiKey.Backspace,
-                VK.SPACE => ImGuiKey.Space,
-                VK.RETURN => ImGuiKey.Enter,
-                VK.ESCAPE => ImGuiKey.Escape,
-                VK.OEM_7 => ImGuiKey.Apostrophe,
-                VK.OEM_COMMA => ImGuiKey.Comma,
-                VK.OEM_MINUS => ImGuiKey.Minus,
-                VK.OEM_PERIOD => ImGuiKey.Period,
-                VK.OEM_2 => ImGuiKey.Slash,
-                VK.OEM_1 => ImGuiKey.Semicolon,
-                VK.OEM_PLUS => ImGuiKey.Equal,
-                VK.OEM_4 => ImGuiKey.LeftBracket,
-                VK.OEM_5 => ImGuiKey.Backslash,
-                VK.OEM_6 => ImGuiKey.RightBracket,
-                VK.OEM_3 => ImGuiKey.GraveAccent,
-                VK.CAPITAL => ImGuiKey.CapsLock,
-                VK.SCROLL => ImGuiKey.ScrollLock,
-                VK.NUMLOCK => ImGuiKey.NumLock,
-                VK.SNAPSHOT => ImGuiKey.PrintScreen,
-                VK.PAUSE => ImGuiKey.Pause,
-                VK.DECIMAL => ImGuiKey.KeypadDecimal,
-                VK.DIVIDE => ImGuiKey.KeypadDivide,
-                VK.MULTIPLY => ImGuiKey.KeypadMultiply,
-                VK.SUBTRACT => ImGuiKey.KeypadSubtract,
-                VK.ADD => ImGuiKey.KeypadAdd,
-                VK.SHIFT => ImGuiKey.ModShift,
-                VK.CONTROL => ImGuiKey.ModCtrl,
-                VK.MENU => ImGuiKey.ModAlt,
-                VK.LSHIFT => ImGuiKey.LeftShift,
-                VK.LCONTROL => ImGuiKey.LeftCtrl,
-                VK.LMENU => ImGuiKey.LeftAlt,
-                VK.LWIN => ImGuiKey.LeftSuper,
-                VK.RSHIFT => ImGuiKey.RightShift,
-                VK.RCONTROL => ImGuiKey.RightCtrl,
-                VK.RMENU => ImGuiKey.RightAlt,
-                VK.RWIN => ImGuiKey.RightSuper,
-                VK.APPS => ImGuiKey.Menu,
-                VK.BROWSER_BACK => ImGuiKey.AppBack,
-                VK.BROWSER_FORWARD => ImGuiKey.AppForward,
-                _ => ImGuiKey.None
->>>>>>> 30847b1d
             };
 
             User32.SetCursor(User32.LoadCursor(IntPtr.Zero, new IntPtr((int)cursor)));
@@ -283,7 +167,7 @@
 
         result = key switch
         {
-            >= VK.F1 and <= VK.F12 => KeyToImGuiKeyShortcut(key, VK.F1, ImGuiKey.F1),
+            >= VK.F1 and <= VK.F24 => KeyToImGuiKeyShortcut(key, VK.F1, ImGuiKey.F1),
             >= VK.NUMPAD0 and <= VK.NUMPAD9 => KeyToImGuiKeyShortcut(key, VK.NUMPAD0, ImGuiKey.Keypad0),
             >= VK.KEY_A and <= VK.KEY_Z => KeyToImGuiKeyShortcut(key, VK.KEY_A, ImGuiKey.A),
             >= VK.KEY_0 and <= VK.KEY_9 => KeyToImGuiKeyShortcut(key, VK.KEY_0, ImGuiKey._0),
@@ -335,6 +219,8 @@
             VK.RMENU => ImGuiKey.RightAlt,
             VK.RWIN => ImGuiKey.RightSuper,
             VK.APPS => ImGuiKey.Menu,
+            VK.BROWSER_BACK => ImGuiKey.AppBack,
+            VK.BROWSER_FORWARD => ImGuiKey.AppForward,
             _ => ImGuiKey.None
         };
 
