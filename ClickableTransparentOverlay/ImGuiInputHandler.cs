using ImGuiNET;
using System;
using ClickableTransparentOverlay.Win32;
using Vanara.PInvoke;

namespace ClickableTransparentOverlay;

internal class ImGuiInputHandler
{
<<<<<<< HEAD
    private readonly IntPtr _hwnd;
    private ImGuiMouseCursor _lastCursor;
=======
    using ImGuiNET;
    using SixLabors.ImageSharp.ColorSpaces.Conversion;
    using System;
    using Win32;
>>>>>>> 5548ba09

    public ImGuiInputHandler(IntPtr hwnd)
    {
        _hwnd = hwnd;
    }

    public bool Update()
    {
        var io = ImGui.GetIO();
        UpdateKeyModifiers(io);
        UpdateMousePosition(io, _hwnd);
        var mouseCursor = io.MouseDrawCursor ? ImGuiMouseCursor.None : ImGui.GetMouseCursor();
        if (mouseCursor != _lastCursor)
        {
            _lastCursor = mouseCursor;

<<<<<<< HEAD
            // only required if mouse icon changes
            // while mouse isn't moved otherwise redundant.
            // so practically it's redundant.
            UpdateMouseCursor(io, mouseCursor);
        }
=======
        public bool Update()
        {
            var io = ImGui.GetIO();
            UpdateMousePosition(io, hwnd);
            var mouseCursor = io.MouseDrawCursor ? ImGuiMouseCursor.None : ImGui.GetMouseCursor();
            if (mouseCursor != lastCursor)
            {
                lastCursor = mouseCursor;
>>>>>>> 5548ba09

        return io.WantCaptureMouse;
    }

<<<<<<< HEAD
    public bool ProcessMessage(WindowMessage msg, IntPtr wParam, IntPtr lParam)
    {
        if (ImGui.GetCurrentContext() == IntPtr.Zero)
            return false;
=======
            if (!io.WantCaptureMouse && ImGui.IsAnyMouseDown())
            {
                // workaround: where overlay gets stuck in a non-clickable mode forever.
                for (var i = 0; i < 5; i++)
                {
                    io.AddMouseButtonEvent(i, false);
                }
            }

            return io.WantCaptureMouse;
        }
>>>>>>> 5548ba09

        var io = ImGui.GetIO();
        switch (msg)
        {
            case WindowMessage.LButtonDown:
            case WindowMessage.LButtonDoubleClick:
            case WindowMessage.LButtonUp:
                io.AddMouseButtonEvent(0, msg != WindowMessage.LButtonUp);
                break;
            case WindowMessage.RButtonDown:
            case WindowMessage.RButtonDoubleClick:
            case WindowMessage.RButtonUp:
                io.AddMouseButtonEvent(1, msg != WindowMessage.RButtonUp);
                break;
            case WindowMessage.MButtonDown:
            case WindowMessage.MButtonDoubleClick:
            case WindowMessage.MButtonUp:
                io.AddMouseButtonEvent(2, msg != WindowMessage.MButtonUp);
                break;
            case WindowMessage.XButtonDown:
            case WindowMessage.XButtonDoubleClick:
            case WindowMessage.XButtonUp:
                io.AddMouseButtonEvent(
                    GET_XBUTTON_WPARAM(wParam) == 1 ? 3 : 4,
                    msg != WindowMessage.XButtonUp);
                break;
            case WindowMessage.MouseWheel:
                io.AddMouseWheelEvent(0.0f, GET_WHEEL_DELTA_WPARAM(wParam) / WheelDelta);
                break;
            case WindowMessage.MouseHWheel:
                io.AddMouseWheelEvent(GET_WHEEL_DELTA_WPARAM(wParam) / WheelDelta, 0.0f);
                break;
            case WindowMessage.KeyDown:
            case WindowMessage.SysKeyDown:
            case WindowMessage.KeyUp:
            case WindowMessage.SysKeyUp:
                var isKeyDown = msg == WindowMessage.SysKeyDown || msg == WindowMessage.KeyDown;
                if ((ulong)wParam < 256 && TryMapKey((VK)wParam, out var imguiKey))
                {
                    io.AddKeyEvent(imguiKey, isKeyDown);
                }

                break;
            case WindowMessage.Char:
                io.AddInputCharacterUTF16((ushort)wParam);
                break;
            case WindowMessage.SetCursor:
                if (Utils.Loword((int)(long)lParam) == 1)
                {
                    var mouseCursor = io.MouseDrawCursor ? ImGuiMouseCursor.None : ImGui.GetMouseCursor();
                    _lastCursor = mouseCursor;
                    if (UpdateMouseCursor(io, mouseCursor))
                    {
                        return true;
                    }
                }

                break;
        }

        return false;
    }

<<<<<<< HEAD
    private static void UpdateMousePosition(ImGuiIOPtr io, IntPtr handleWindow)
    {
        if (User32.GetCursorPos(out var pos) && User32.ScreenToClient(handleWindow, ref pos))
        {
            io.AddMousePosEvent(pos.X, pos.Y);
        }
    }

    private static void UpdateKeyModifiers(ImGuiIOPtr io)
    {
        io.AddKeyEvent(ImGuiKey.ModCtrl, Utils.IsKeyPressed(VK.CONTROL));
        io.AddKeyEvent(ImGuiKey.ModShift, Utils.IsKeyPressed(VK.SHIFT));
        io.AddKeyEvent(ImGuiKey.ModAlt, Utils.IsKeyPressed(VK.MENU));
        io.AddKeyEvent(ImGuiKey.ModSuper, Utils.IsKeyPressed(VK.LWIN));
    }
=======
        private static bool UpdateMouseCursor(ImGuiIOPtr io, ImGuiMouseCursor requestedcursor)
        {
            if ((io.ConfigFlags & ImGuiConfigFlags.NoMouseCursorChange) != 0)
                return false;

            if (requestedcursor == ImGuiMouseCursor.None)
            {
                User32.SetCursor(IntPtr.Zero);
            }
            else
            {
                var cursor = SystemCursor.IDC_ARROW;
                switch (requestedcursor)
                {
                    case ImGuiMouseCursor.Arrow: cursor = SystemCursor.IDC_ARROW; break;
                    case ImGuiMouseCursor.TextInput: cursor = SystemCursor.IDC_IBEAM; break;
                    case ImGuiMouseCursor.ResizeAll: cursor = SystemCursor.IDC_SIZEALL; break;
                    case ImGuiMouseCursor.ResizeEW: cursor = SystemCursor.IDC_SIZEWE; break;
                    case ImGuiMouseCursor.ResizeNS: cursor = SystemCursor.IDC_SIZENS; break;
                    case ImGuiMouseCursor.ResizeNESW: cursor = SystemCursor.IDC_SIZENESW; break;
                    case ImGuiMouseCursor.ResizeNWSE: cursor = SystemCursor.IDC_SIZENWSE; break;
                    case ImGuiMouseCursor.Hand: cursor = SystemCursor.IDC_HAND; break;
                    case ImGuiMouseCursor.NotAllowed: cursor = SystemCursor.IDC_NO; break;
                }
>>>>>>> 5548ba09

    private static bool UpdateMouseCursor(ImGuiIOPtr io, ImGuiMouseCursor requestedcursor)
    {
        if ((io.ConfigFlags & ImGuiConfigFlags.NoMouseCursorChange) != 0)
            return false;

        if (requestedcursor == ImGuiMouseCursor.None)
        {
            User32.SetCursor(new User32.SafeHCURSOR(IntPtr.Zero));
        }
        else
        {
<<<<<<< HEAD
            var cursor = requestedcursor switch
            {
                ImGuiMouseCursor.Arrow => SystemCursor.IDC_ARROW,
                ImGuiMouseCursor.TextInput => SystemCursor.IDC_IBEAM,
                ImGuiMouseCursor.ResizeAll => SystemCursor.IDC_SIZEALL,
                ImGuiMouseCursor.ResizeEW => SystemCursor.IDC_SIZEWE,
                ImGuiMouseCursor.ResizeNS => SystemCursor.IDC_SIZENS,
                ImGuiMouseCursor.ResizeNESW => SystemCursor.IDC_SIZENESW,
                ImGuiMouseCursor.ResizeNWSE => SystemCursor.IDC_SIZENWSE,
                ImGuiMouseCursor.Hand => SystemCursor.IDC_HAND,
                ImGuiMouseCursor.NotAllowed => SystemCursor.IDC_NO,
                _ => SystemCursor.IDC_ARROW
            };

            User32.SetCursor(User32.LoadCursor(IntPtr.Zero, new IntPtr((int)cursor)));
        }

        return true;
    }

    private static bool TryMapKey(VK key, out ImGuiKey result)
    {
        static ImGuiKey KeyToImGuiKeyShortcut(VK keyToConvert, VK startKey1, ImGuiKey startKey2)
        {
            var changeFromStart1 = (int)keyToConvert - (int)startKey1;
            return startKey2 + changeFromStart1;
=======
            static ImGuiKey KeyToImGuiKeyShortcut(VK keyToConvert, VK startKey1, ImGuiKey startKey2)
            {
                var changeFromStart1 = (int)keyToConvert - (int)startKey1;
                return startKey2 + changeFromStart1;
            }

            result = key switch
            {
                >= VK.F1 and <= VK.F12 => KeyToImGuiKeyShortcut(key, VK.F1, ImGuiKey.F1),
                >= VK.NUMPAD0 and <= VK.NUMPAD9 => KeyToImGuiKeyShortcut(key, VK.NUMPAD0, ImGuiKey.Keypad0),
                >= VK.KEY_A and <= VK.KEY_Z => KeyToImGuiKeyShortcut(key, VK.KEY_A, ImGuiKey.A),
                >= VK.KEY_0 and <= VK.KEY_9 => KeyToImGuiKeyShortcut(key, VK.KEY_0, ImGuiKey._0),
                VK.TAB => ImGuiKey.Tab,
                VK.LEFT => ImGuiKey.LeftArrow,
                VK.RIGHT => ImGuiKey.RightArrow,
                VK.UP => ImGuiKey.UpArrow,
                VK.DOWN => ImGuiKey.DownArrow,
                VK.PRIOR => ImGuiKey.PageUp,
                VK.NEXT => ImGuiKey.PageDown,
                VK.HOME => ImGuiKey.Home,
                VK.END => ImGuiKey.End,
                VK.INSERT => ImGuiKey.Insert,
                VK.DELETE => ImGuiKey.Delete,
                VK.BACK => ImGuiKey.Backspace,
                VK.SPACE => ImGuiKey.Space,
                VK.RETURN => ImGuiKey.Enter,
                VK.ESCAPE => ImGuiKey.Escape,
                VK.OEM_7 => ImGuiKey.Apostrophe,
                VK.OEM_COMMA => ImGuiKey.Comma,
                VK.OEM_MINUS => ImGuiKey.Minus,
                VK.OEM_PERIOD => ImGuiKey.Period,
                VK.OEM_2 => ImGuiKey.Slash,
                VK.OEM_1 => ImGuiKey.Semicolon,
                VK.OEM_PLUS => ImGuiKey.Equal,
                VK.OEM_4 => ImGuiKey.LeftBracket,
                VK.OEM_5 => ImGuiKey.Backslash,
                VK.OEM_6 => ImGuiKey.RightBracket,
                VK.OEM_3 => ImGuiKey.GraveAccent,
                VK.CAPITAL => ImGuiKey.CapsLock,
                VK.SCROLL => ImGuiKey.ScrollLock,
                VK.NUMLOCK => ImGuiKey.NumLock,
                VK.SNAPSHOT => ImGuiKey.PrintScreen,
                VK.PAUSE => ImGuiKey.Pause,
                VK.DECIMAL => ImGuiKey.KeypadDecimal,
                VK.DIVIDE => ImGuiKey.KeypadDivide,
                VK.MULTIPLY => ImGuiKey.KeypadMultiply,
                VK.SUBTRACT => ImGuiKey.KeypadSubtract,
                VK.ADD => ImGuiKey.KeypadAdd,
                VK.SHIFT => ImGuiKey.ModShift,
                VK.CONTROL => ImGuiKey.ModCtrl,
                VK.MENU => ImGuiKey.ModAlt,
                VK.LSHIFT => ImGuiKey.LeftShift,
                VK.LCONTROL => ImGuiKey.LeftCtrl,
                VK.LMENU => ImGuiKey.LeftAlt,
                VK.LWIN => ImGuiKey.LeftSuper,
                VK.RSHIFT => ImGuiKey.RightShift,
                VK.RCONTROL => ImGuiKey.RightCtrl,
                VK.RMENU => ImGuiKey.RightAlt,
                VK.RWIN => ImGuiKey.RightSuper,
                VK.APPS => ImGuiKey.Menu,
                _ => ImGuiKey.None
            };

            return result != ImGuiKey.None;
>>>>>>> 5548ba09
        }

        result = key switch
        {
            >= VK.F1 and <= VK.F12 => KeyToImGuiKeyShortcut(key, VK.F1, ImGuiKey.F1),
            >= VK.NUMPAD0 and <= VK.NUMPAD9 => KeyToImGuiKeyShortcut(key, VK.NUMPAD0, ImGuiKey.Keypad0),
            >= VK.KEY_A and <= VK.KEY_Z => KeyToImGuiKeyShortcut(key, VK.KEY_A, ImGuiKey.A),
            >= VK.KEY_0 and <= VK.KEY_9 => KeyToImGuiKeyShortcut(key, VK.KEY_0, ImGuiKey._0),
            VK.TAB => ImGuiKey.Tab,
            VK.LEFT => ImGuiKey.LeftArrow,
            VK.RIGHT => ImGuiKey.RightArrow,
            VK.UP => ImGuiKey.UpArrow,
            VK.DOWN => ImGuiKey.DownArrow,
            VK.PRIOR => ImGuiKey.PageUp,
            VK.NEXT => ImGuiKey.PageDown,
            VK.HOME => ImGuiKey.Home,
            VK.END => ImGuiKey.End,
            VK.INSERT => ImGuiKey.Insert,
            VK.DELETE => ImGuiKey.Delete,
            VK.BACK => ImGuiKey.Backspace,
            VK.SPACE => ImGuiKey.Space,
            VK.RETURN => ImGuiKey.Enter,
            VK.ESCAPE => ImGuiKey.Escape,
            VK.OEM_7 => ImGuiKey.Apostrophe,
            VK.OEM_COMMA => ImGuiKey.Comma,
            VK.OEM_MINUS => ImGuiKey.Minus,
            VK.OEM_PERIOD => ImGuiKey.Period,
            VK.OEM_2 => ImGuiKey.Slash,
            VK.OEM_1 => ImGuiKey.Semicolon,
            VK.OEM_PLUS => ImGuiKey.Equal,
            VK.OEM_4 => ImGuiKey.LeftBracket,
            VK.OEM_5 => ImGuiKey.Backslash,
            VK.OEM_6 => ImGuiKey.RightBracket,
            VK.OEM_3 => ImGuiKey.GraveAccent,
            VK.CAPITAL => ImGuiKey.CapsLock,
            VK.SCROLL => ImGuiKey.ScrollLock,
            VK.NUMLOCK => ImGuiKey.NumLock,
            VK.SNAPSHOT => ImGuiKey.PrintScreen,
            VK.PAUSE => ImGuiKey.Pause,
            VK.DECIMAL => ImGuiKey.KeypadDecimal,
            VK.DIVIDE => ImGuiKey.KeypadDivide,
            VK.MULTIPLY => ImGuiKey.KeypadMultiply,
            VK.SUBTRACT => ImGuiKey.KeypadSubtract,
            VK.ADD => ImGuiKey.KeypadAdd,
            VK.LSHIFT => ImGuiKey.LeftShift,
            VK.LCONTROL => ImGuiKey.LeftCtrl,
            VK.LMENU => ImGuiKey.LeftAlt,
            VK.LWIN => ImGuiKey.LeftSuper,
            VK.RSHIFT => ImGuiKey.RightShift,
            VK.RCONTROL => ImGuiKey.RightCtrl,
            VK.RMENU => ImGuiKey.RightAlt,
            VK.RWIN => ImGuiKey.RightSuper,
            VK.APPS => ImGuiKey.Menu,
            _ => ImGuiKey.None
        };

        return result != ImGuiKey.None;
    }

    private static readonly float WheelDelta = 120;

    private static int GET_WHEEL_DELTA_WPARAM(IntPtr wParam) => Utils.Hiword((int)(uint)(ulong)wParam);

    private static int GET_XBUTTON_WPARAM(IntPtr wParam) => Utils.Hiword((int)(uint)(ulong)wParam);
}<|MERGE_RESOLUTION|>--- conflicted
+++ resolved
@@ -7,15 +7,8 @@
 
 internal class ImGuiInputHandler
 {
-<<<<<<< HEAD
     private readonly IntPtr _hwnd;
     private ImGuiMouseCursor _lastCursor;
-=======
-    using ImGuiNET;
-    using SixLabors.ImageSharp.ColorSpaces.Conversion;
-    using System;
-    using Win32;
->>>>>>> 5548ba09
 
     public ImGuiInputHandler(IntPtr hwnd)
     {
@@ -25,51 +18,34 @@
     public bool Update()
     {
         var io = ImGui.GetIO();
-        UpdateKeyModifiers(io);
         UpdateMousePosition(io, _hwnd);
         var mouseCursor = io.MouseDrawCursor ? ImGuiMouseCursor.None : ImGui.GetMouseCursor();
         if (mouseCursor != _lastCursor)
         {
             _lastCursor = mouseCursor;
 
-<<<<<<< HEAD
             // only required if mouse icon changes
             // while mouse isn't moved otherwise redundant.
             // so practically it's redundant.
             UpdateMouseCursor(io, mouseCursor);
         }
-=======
-        public bool Update()
-        {
-            var io = ImGui.GetIO();
-            UpdateMousePosition(io, hwnd);
-            var mouseCursor = io.MouseDrawCursor ? ImGuiMouseCursor.None : ImGui.GetMouseCursor();
-            if (mouseCursor != lastCursor)
+
+        if (!io.WantCaptureMouse && ImGui.IsAnyMouseDown())
+        {
+            // workaround: where overlay gets stuck in a non-clickable mode forever.
+            for (var i = 0; i < 5; i++)
             {
-                lastCursor = mouseCursor;
->>>>>>> 5548ba09
+                io.AddMouseButtonEvent(i, false);
+            }
+        }
 
         return io.WantCaptureMouse;
     }
 
-<<<<<<< HEAD
     public bool ProcessMessage(WindowMessage msg, IntPtr wParam, IntPtr lParam)
     {
         if (ImGui.GetCurrentContext() == IntPtr.Zero)
             return false;
-=======
-            if (!io.WantCaptureMouse && ImGui.IsAnyMouseDown())
-            {
-                // workaround: where overlay gets stuck in a non-clickable mode forever.
-                for (var i = 0; i < 5; i++)
-                {
-                    io.AddMouseButtonEvent(i, false);
-                }
-            }
-
-            return io.WantCaptureMouse;
-        }
->>>>>>> 5548ba09
 
         var io = ImGui.GetIO();
         switch (msg)
@@ -133,7 +109,6 @@
         return false;
     }
 
-<<<<<<< HEAD
     private static void UpdateMousePosition(ImGuiIOPtr io, IntPtr handleWindow)
     {
         if (User32.GetCursorPos(out var pos) && User32.ScreenToClient(handleWindow, ref pos))
@@ -141,40 +116,6 @@
             io.AddMousePosEvent(pos.X, pos.Y);
         }
     }
-
-    private static void UpdateKeyModifiers(ImGuiIOPtr io)
-    {
-        io.AddKeyEvent(ImGuiKey.ModCtrl, Utils.IsKeyPressed(VK.CONTROL));
-        io.AddKeyEvent(ImGuiKey.ModShift, Utils.IsKeyPressed(VK.SHIFT));
-        io.AddKeyEvent(ImGuiKey.ModAlt, Utils.IsKeyPressed(VK.MENU));
-        io.AddKeyEvent(ImGuiKey.ModSuper, Utils.IsKeyPressed(VK.LWIN));
-    }
-=======
-        private static bool UpdateMouseCursor(ImGuiIOPtr io, ImGuiMouseCursor requestedcursor)
-        {
-            if ((io.ConfigFlags & ImGuiConfigFlags.NoMouseCursorChange) != 0)
-                return false;
-
-            if (requestedcursor == ImGuiMouseCursor.None)
-            {
-                User32.SetCursor(IntPtr.Zero);
-            }
-            else
-            {
-                var cursor = SystemCursor.IDC_ARROW;
-                switch (requestedcursor)
-                {
-                    case ImGuiMouseCursor.Arrow: cursor = SystemCursor.IDC_ARROW; break;
-                    case ImGuiMouseCursor.TextInput: cursor = SystemCursor.IDC_IBEAM; break;
-                    case ImGuiMouseCursor.ResizeAll: cursor = SystemCursor.IDC_SIZEALL; break;
-                    case ImGuiMouseCursor.ResizeEW: cursor = SystemCursor.IDC_SIZEWE; break;
-                    case ImGuiMouseCursor.ResizeNS: cursor = SystemCursor.IDC_SIZENS; break;
-                    case ImGuiMouseCursor.ResizeNESW: cursor = SystemCursor.IDC_SIZENESW; break;
-                    case ImGuiMouseCursor.ResizeNWSE: cursor = SystemCursor.IDC_SIZENWSE; break;
-                    case ImGuiMouseCursor.Hand: cursor = SystemCursor.IDC_HAND; break;
-                    case ImGuiMouseCursor.NotAllowed: cursor = SystemCursor.IDC_NO; break;
-                }
->>>>>>> 5548ba09
 
     private static bool UpdateMouseCursor(ImGuiIOPtr io, ImGuiMouseCursor requestedcursor)
     {
@@ -187,7 +128,6 @@
         }
         else
         {
-<<<<<<< HEAD
             var cursor = requestedcursor switch
             {
                 ImGuiMouseCursor.Arrow => SystemCursor.IDC_ARROW,
@@ -214,72 +154,6 @@
         {
             var changeFromStart1 = (int)keyToConvert - (int)startKey1;
             return startKey2 + changeFromStart1;
-=======
-            static ImGuiKey KeyToImGuiKeyShortcut(VK keyToConvert, VK startKey1, ImGuiKey startKey2)
-            {
-                var changeFromStart1 = (int)keyToConvert - (int)startKey1;
-                return startKey2 + changeFromStart1;
-            }
-
-            result = key switch
-            {
-                >= VK.F1 and <= VK.F12 => KeyToImGuiKeyShortcut(key, VK.F1, ImGuiKey.F1),
-                >= VK.NUMPAD0 and <= VK.NUMPAD9 => KeyToImGuiKeyShortcut(key, VK.NUMPAD0, ImGuiKey.Keypad0),
-                >= VK.KEY_A and <= VK.KEY_Z => KeyToImGuiKeyShortcut(key, VK.KEY_A, ImGuiKey.A),
-                >= VK.KEY_0 and <= VK.KEY_9 => KeyToImGuiKeyShortcut(key, VK.KEY_0, ImGuiKey._0),
-                VK.TAB => ImGuiKey.Tab,
-                VK.LEFT => ImGuiKey.LeftArrow,
-                VK.RIGHT => ImGuiKey.RightArrow,
-                VK.UP => ImGuiKey.UpArrow,
-                VK.DOWN => ImGuiKey.DownArrow,
-                VK.PRIOR => ImGuiKey.PageUp,
-                VK.NEXT => ImGuiKey.PageDown,
-                VK.HOME => ImGuiKey.Home,
-                VK.END => ImGuiKey.End,
-                VK.INSERT => ImGuiKey.Insert,
-                VK.DELETE => ImGuiKey.Delete,
-                VK.BACK => ImGuiKey.Backspace,
-                VK.SPACE => ImGuiKey.Space,
-                VK.RETURN => ImGuiKey.Enter,
-                VK.ESCAPE => ImGuiKey.Escape,
-                VK.OEM_7 => ImGuiKey.Apostrophe,
-                VK.OEM_COMMA => ImGuiKey.Comma,
-                VK.OEM_MINUS => ImGuiKey.Minus,
-                VK.OEM_PERIOD => ImGuiKey.Period,
-                VK.OEM_2 => ImGuiKey.Slash,
-                VK.OEM_1 => ImGuiKey.Semicolon,
-                VK.OEM_PLUS => ImGuiKey.Equal,
-                VK.OEM_4 => ImGuiKey.LeftBracket,
-                VK.OEM_5 => ImGuiKey.Backslash,
-                VK.OEM_6 => ImGuiKey.RightBracket,
-                VK.OEM_3 => ImGuiKey.GraveAccent,
-                VK.CAPITAL => ImGuiKey.CapsLock,
-                VK.SCROLL => ImGuiKey.ScrollLock,
-                VK.NUMLOCK => ImGuiKey.NumLock,
-                VK.SNAPSHOT => ImGuiKey.PrintScreen,
-                VK.PAUSE => ImGuiKey.Pause,
-                VK.DECIMAL => ImGuiKey.KeypadDecimal,
-                VK.DIVIDE => ImGuiKey.KeypadDivide,
-                VK.MULTIPLY => ImGuiKey.KeypadMultiply,
-                VK.SUBTRACT => ImGuiKey.KeypadSubtract,
-                VK.ADD => ImGuiKey.KeypadAdd,
-                VK.SHIFT => ImGuiKey.ModShift,
-                VK.CONTROL => ImGuiKey.ModCtrl,
-                VK.MENU => ImGuiKey.ModAlt,
-                VK.LSHIFT => ImGuiKey.LeftShift,
-                VK.LCONTROL => ImGuiKey.LeftCtrl,
-                VK.LMENU => ImGuiKey.LeftAlt,
-                VK.LWIN => ImGuiKey.LeftSuper,
-                VK.RSHIFT => ImGuiKey.RightShift,
-                VK.RCONTROL => ImGuiKey.RightCtrl,
-                VK.RMENU => ImGuiKey.RightAlt,
-                VK.RWIN => ImGuiKey.RightSuper,
-                VK.APPS => ImGuiKey.Menu,
-                _ => ImGuiKey.None
-            };
-
-            return result != ImGuiKey.None;
->>>>>>> 5548ba09
         }
 
         result = key switch
@@ -324,6 +198,9 @@
             VK.MULTIPLY => ImGuiKey.KeypadMultiply,
             VK.SUBTRACT => ImGuiKey.KeypadSubtract,
             VK.ADD => ImGuiKey.KeypadAdd,
+            VK.SHIFT => ImGuiKey.ModShift,
+            VK.CONTROL => ImGuiKey.ModCtrl,
+            VK.MENU => ImGuiKey.ModAlt,
             VK.LSHIFT => ImGuiKey.LeftShift,
             VK.LCONTROL => ImGuiKey.LeftCtrl,
             VK.LMENU => ImGuiKey.LeftAlt,
