--- conflicted
+++ resolved
@@ -64,26 +64,9 @@
         Thread.Sleep(_state.LogicTickDelayInMilliseconds); //Not accurate at all as a mechanism for limiting thread runs
     }
 
-<<<<<<< HEAD
     protected override void Render()
     {
         var deltaSeconds = ImGui.GetIO().DeltaTime;
-=======
-                return;
-            }
-            
-            state.RenderFramesCounter.Increment();
-            
-            if (Utils.IsKeyPressedAndNotTimeout(VK.F12)) //F12.
-            {
-                state.ShowClickableMenu = !state.ShowClickableMenu;
-            }
-            
-            if (state.ShowImGuiDemo)
-            {
-                ImGui.ShowDemoWindow(ref state.ShowImGuiDemo);
-            }
->>>>>>> 5548ba09
 
         if (!_state.Visible)
         {
@@ -101,7 +84,6 @@
         if (Utils.IsKeyPressedAndNotTimeout(VK.F12)) //F12.
         {
             _state.ShowClickableMenu = !_state.ShowClickableMenu;
-            ImGui.GetIO().WantCaptureMouse = true; // workaround: where overlay gets stuck in non-clickable mode forever.
         }
 
         if (_state.ShowImGuiDemo)
