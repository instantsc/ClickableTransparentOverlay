--- conflicted
+++ resolved
@@ -3,6 +3,10 @@
 using ClickableTransparentOverlay;
 using Coroutine;
 using ImGuiNET;
+using SixLabors.ImageSharp.PixelFormats;
+using SixLabors.ImageSharp;
+using System.Threading.Tasks;
+using System;
 
 namespace SingleThreadedOverlayWithCoroutines;
 
@@ -11,7 +15,6 @@
 /// </summary>
 internal class SampleOverlay : Overlay
 {
-<<<<<<< HEAD
     private readonly ushort[] _custom = new ushort[3] { 0x0020, 0xFFFF, 0x00 };
     private int _fontSize = 13;
     private int _data;
@@ -21,12 +24,33 @@
     private readonly Event _myevent = new();
     private readonly ActiveCoroutine _myRoutine1;
     private readonly ActiveCoroutine _myRoutine2;
+    private Image<Rgba32> _image = new(100, 100);
 
     public SampleOverlay()
         : base(true)
     {
         _myRoutine1 = CoroutineHandler.Start(TickServiceAsync(), name: "MyRoutine-1");
         _myRoutine2 = CoroutineHandler.Start(EventServiceAsync(), name: "MyRoutine-2");
+        CreateNewImageAtRuntime();
+    }
+
+    protected override void Dispose(bool disposing)
+    {
+        _image.Dispose();
+        base.Dispose(disposing);
+    }
+
+    private void CreateNewImageAtRuntime()
+    {
+        Parallel.For(0, _image.Height, y =>
+        {
+            for (int x = 0; x < _image.Width; x++)
+            {
+                _image[x, y] = new Rgba32(Vector3.One * new Random().Next(0, 255));
+            }
+        });
+
+        _image.Save("foo.jpeg");
     }
 
     private IEnumerator<Wait> TickServiceAsync()
@@ -51,11 +75,6 @@
         }
     }
 
-    private static float _x = 0.0f;
-    private static float _y = 619.500f;
-    private static float _w = 351.0f;
-    private static float _h = 248.0f;
-
     protected override void Render()
     {
         CoroutineHandler.Tick(ImGui.GetIO().DeltaTime);
@@ -64,11 +83,6 @@
             CoroutineHandler.RaiseEvent(_myevent);
         }
 
-        ImGui.DragFloat("X", ref _x);
-        ImGui.DragFloat("Y", ref _y);
-        ImGui.DragFloat("W", ref _w);
-        ImGui.DragFloat("H", ref _h);
-        ImGui.GetBackgroundDrawList().AddRect(new Vector2(_x, _y), new Vector2(_x + _w, _y + _h), 0xFFFFFFFF);
         ImGui.Begin("Sample Overlay", ref _isRunning, ImGuiWindowFlags.AlwaysAutoResize);
         ImGui.Text($"Total Time/Delta Time: {ImGui.GetTime():F3}/{ImGui.GetIO().DeltaTime:F3}");
         ImGui.NewLine();
@@ -101,60 +115,6 @@
         if (ImGui.Button("Change Font (更改字体) Custom Range"))
         {
             ReplaceFont(@"C:\Windows\Fonts\msyh.ttc", _fontSize, _custom);
-=======
-    using System.Collections.Generic;
-    using ClickableTransparentOverlay;
-    using Coroutine;
-    using ImGuiNET;
-    using SixLabors.ImageSharp.PixelFormats;
-    using SixLabors.ImageSharp;
-    using System.Threading.Tasks;
-    using System.Numerics;
-    using System;
-
-    /// <summary>
-    /// Render Loop and Logic Loop are synchronized.
-    /// </summary>
-    internal class SampleOverlay : Overlay
-    {
-        private readonly ushort[] custom = new ushort[3] { 0x0020, 0xFFFF, 0x00 };
-        private int fontSize = 13;
-        private int data;
-        private string data2;
-        private bool isRunning = true;
-        private bool demoWindow = false;
-        private readonly Event myevent = new();
-        private readonly ActiveCoroutine myRoutine1;
-        private readonly ActiveCoroutine myRoutine2;
-        private Image<Rgba32> image = new(100, 100);
-
-        public SampleOverlay()
-            : base(true)
-        {
-            myRoutine1 = CoroutineHandler.Start(TickServiceAsync(), name: "MyRoutine-1");
-            myRoutine2 = CoroutineHandler.Start(EventServiceAsync(), name: "MyRoutine-2");
-            this.CreateNewImageAtRuntime();
-
-        }
-
-        protected override void Dispose(bool disposing)
-        {
-            image.Dispose();
-            base.Dispose(disposing);
-        }
-
-        private void CreateNewImageAtRuntime()
-        {
-            Parallel.For(0, this.image.Height, y =>
-            {
-                for (int x = 0; x < this.image.Width; x++)
-                {
-                    image[x, y] = new Rgba32(Vector3.One * new Random().Next(0, 255));
-                }
-            });
-
-            image.Save("foo.jpeg");
->>>>>>> 5548ba09
         }
 
         if (ImGui.Button("Show/Hide Demo Window"))
@@ -168,72 +128,12 @@
             Close();
         }
 
-<<<<<<< HEAD
         if (_demoWindow)
         {
             ImGui.ShowDemoWindow(ref _demoWindow);
-=======
-        protected override void Render()
-        {
-            CoroutineHandler.Tick(ImGui.GetIO().DeltaTime);
-            if (data % 5 == 1)
-            {
-                CoroutineHandler.RaiseEvent(myevent);
-            }
+        }
 
-            ImGui.Begin("Sample Overlay", ref isRunning, ImGuiWindowFlags.AlwaysAutoResize);
-            ImGui.Text($"Total Time/Delta Time: {ImGui.GetTime():F3}/{ImGui.GetIO().DeltaTime:F3}");
-            ImGui.NewLine();
-
-            ImGui.Text($"Counter: {this.data}");
-            ImGui.Text($"{this.data2}");
-            ImGui.NewLine();
-
-            ImGui.Text($"Event Coroutines: {CoroutineHandler.EventCount}");
-            ImGui.Text($"Ticking Coroutines: {CoroutineHandler.TickingCount}");
-            ImGui.NewLine();
-
-            ImGui.Text($"Coroutine Name: {myRoutine1.Name}");
-            ImGui.Text($"Total Executions: {myRoutine1.MoveNextCount}");
-            ImGui.Text($"Total Execution Time: {myRoutine1.TotalMoveNextTime.TotalMilliseconds}");
-            ImGui.Text($"Avg Execution Time: {myRoutine1.TotalMoveNextTime.TotalMilliseconds / myRoutine1.MoveNextCount}");
-            ImGui.NewLine();
-
-            ImGui.Text($"Coroutine Name: {myRoutine2.Name}");
-            ImGui.Text($"Total Executions: {myRoutine2.MoveNextCount}");
-            ImGui.Text($"Total Execution Time: {myRoutine2.TotalMoveNextTime.TotalMilliseconds}");
-            ImGui.Text($"Avg Execution Time: {myRoutine2.TotalMoveNextTime.TotalMilliseconds/ myRoutine2.MoveNextCount}");
-            ImGui.DragInt("Font Size", ref fontSize, 0.1f, 13, 40);
-
-            if (ImGui.Button("Change Font (更改字体)"))
-            {
-                ReplaceFont(@"C:\Windows\Fonts\msyh.ttc", fontSize, FontGlyphRangeType.ChineseSimplifiedCommon);
-            }
-
-            if (ImGui.Button("Change Font (更改字体) Custom Range"))
-            {
-                ReplaceFont(@"C:\Windows\Fonts\msyh.ttc", fontSize, custom);
-            }
-
-            if (ImGui.Button("Show/Hide Demo Window"))
-            {
-                demoWindow = !demoWindow;
-            }
-
-            ImGui.End();
-            if (!isRunning)
-            {
-                Close();
-            }
-
-            if (demoWindow)
-            {
-                ImGui.ShowDemoWindow(ref demoWindow);
-            }
-
-            this.AddOrGetImagePointer("image", image, true, out var handle);
-            ImGui.GetBackgroundDrawList().AddImage(handle, new Vector2(200f), new Vector2(300f));
->>>>>>> 5548ba09
-        }
+        AddOrGetImagePointer("image", _image, true, out var handle);
+        ImGui.GetBackgroundDrawList().AddImage(handle, new Vector2(200f), new Vector2(300f));
     }
 }